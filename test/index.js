const fs = require('fs');
const path = require('path');
const { test } = require('uvu');
const assert = require('uvu/assert');
const { SourceMapConsumer } = require('source-map');
const { rollup } = require('rollup');
const sander = require('sander');

const plugin = require('..');

<<<<<<< HEAD
test('resolves using pkg.svelte', async () => {
	const { resolveId } = plugin();
	assert.is(
		await resolveId('widget', path.resolve('test/foo/main.js')),
=======
test('resolves using pkg.svelte', () => {
	const p = plugin();
	assert.is(
		p.resolveId('widget', path.resolve('test/foo/main.js')),
>>>>>>> 12ca37b9
		path.resolve('test/node_modules/widget/src/Widget.svelte')
	);
});

<<<<<<< HEAD
test('ignores built-in modules', async () => {
	const { resolveId } = plugin();
	assert.ok(
		await resolveId('path', path.resolve('test/foo/main.js')) == null
	);
});

test('ignores esm modules that do not export package.json', async () => {
	const { resolveId } = plugin();
	assert.ok(
		await resolveId('esm-no-pkg-export', path.resolve('test/foo/main.js')) == null
	);
});

test('resolves esm module that exports package.json', async () => {
	const { resolveId } = plugin();
	assert.is(
		await resolveId('esm-component', path.resolve('test/foo/main.js')),
=======
test('ignores built-in modules', () => {
	const p = plugin();
	assert.ok(
		p.resolveId('path', path.resolve('test/foo/main.js')) == null
	);
});

test('ignores esm modules that do not export package.json', () => {
	const p = plugin();
	assert.ok(
		p.resolveId('esm-no-pkg-export', path.resolve('test/foo/main.js')) == null
	);
});

test('resolves esm module that exports package.json', () => {
	const p = plugin();
	assert.is(
		p.resolveId('esm-component', path.resolve('test/foo/main.js')),
>>>>>>> 12ca37b9
		path.resolve('test/node_modules/esm-component/src/Component.svelte')
	);
});

<<<<<<< HEAD
test('ignores virtual modules', async () => {
	const { resolveId } = plugin();
	assert.ok(
		await resolveId('path', path.resolve('\0some-plugin-generated-module')) == null
=======
test('ignores virtual modules', () => {
	const p = plugin();
	assert.ok(
		p.resolveId('path', path.resolve('\0some-plugin-generated-module')) == null
>>>>>>> 12ca37b9
	);
});

test('supports component name assignment', async () => {
	const p = plugin();
	const index = await p.transform('', 'index.svelte');

	assert.is.not(index.code.indexOf('class Index extends SvelteComponent'), -1);

	const card = await p.transform('', 'card/index.svelte');
	assert.is(card.code.indexOf('class Index extends SvelteComponent'), -1);
	assert.is.not(card.code.indexOf('class Card extends SvelteComponent'), -1);
});

test('creates a {code, map, dependencies} object, excluding the AST etc', async () => {
	const p = plugin();
	const compiled = await p.transform('', 'test.svelte');
	assert.equal(Object.keys(compiled), ['code', 'map', 'dependencies']);
});

test('respects `sourcemapExcludeSources` Rollup option', async () => {
	sander.rimrafSync('test/sourcemap-test/dist');
	sander.mkdirSync('test/sourcemap-test/dist');

	const bundle = await rollup({
		input: 'test/sourcemap-test/src/main.js',
		plugins: [ plugin({ emitCss: false }) ],
		external: ['svelte/internal']
	});

	const { output } = await bundle.generate({
		format: 'iife',
		sourcemap: true,
		sourcemapExcludeSources: true,
		file: 'test/sourcemap-test/dist/bundle.js',
		globals: { 'svelte/internal': 'svelte' },
		assetFileNames: '[name][extname]',
	});

	const { map } = output[0];

	assert.ok(map);
	assert.is(map.file, 'bundle.js');
	assert.is(map.sources.length, 1);
	assert.is(map.sources[0], '../src/main.js');
	assert.is(map.sourcesContent, null);
});

test('squelches "unused CSS" warnings if `emitCss: false`', () => {
	const p = plugin({
		emitCss: false
	});

	p.transform.call({
		warn: warning => {
			throw new Error(warning.message);
		}
	}, `
		<div></div>
		<style>
			.unused {
				color: red;
			}
		</style>
	`, 'test.svelte');
});

test('preprocesses components', async () => {
	const p = plugin({
		preprocess: {
			markup: ({ content, filename }) => {
				return {
					code: content
						.replace('__REPLACEME__', 'replaced')
						.replace('__FILENAME__', filename),
					dependencies: ['foo'],
				};
			},
			style: () => null,
		}
	});

	const { code, dependencies } = await p.transform(`
		<h1>Hello __REPLACEME__!</h1>
		<h2>file: __FILENAME__</h2>
		<style>h1 { color: red; }</style>
	`, 'test.svelte');

	assert.is(code.indexOf('__REPLACEME__'), -1, 'content not modified');
	assert.is.not(code.indexOf('file: test.svelte'), -1, 'filename not replaced');
	assert.equal(dependencies, ['foo']);
});

test('emits a CSS file', async () => {
	const p = plugin();

	const transformed = await p.transform(`<h1>Hello!</h1>

	<style>
		h1 {
			color: red;
		}
	</style>`, 'path/to/Input.svelte');

	assert.ok(transformed.code.indexOf('import "path/to/Input.css";') !== -1);

	const css = p.load('path/to/Input.css');

	const smc = await new SourceMapConsumer(css.map);

	const loc = smc.originalPositionFor({
		line: 1,
		column: 0
	});

	assert.is(loc.source, 'Input.svelte');
	assert.is(loc.line, 4);
	assert.is(loc.column, 2);
});

test('properly escapes CSS paths', async () => {
	const p = plugin();

	const transformed = await p.transform(`<h1>Hello!</h1>

	<style>
		h1 {
			color: red;
		}
	</style>`, 'path\\t\'o\\Input.svelte');

	assert.ok(transformed.code.indexOf('import "path\\\\t\'o\\\\Input.css";') !== -1);

<<<<<<< HEAD
	const css = load('path\\t\'o\\Input.css');
=======
	const css = p.load(`path\\t'o\\Input.css`);
>>>>>>> 12ca37b9

	const smc = await new SourceMapConsumer(css.map);

	const loc = smc.originalPositionFor({
		line: 1,
		column: 0
	});

	assert.is(loc.source, 'Input.svelte');
	assert.is(loc.line, 4);
	assert.is(loc.column, 2);
});

test('intercepts warnings', async () => {
	const warnings = [];
	const handled = [];

	const p = plugin({
		onwarn(warning, handler) {
			warnings.push(warning);

			if (warning.code === 'a11y-hidden') {
				handler(warning);
			}
		}
	});

	await p.transform.call({
		warn: warning => {
			handled.push(warning);
		}
	}, `
		<h1 aria-hidden>Hello world!</h1>
		<marquee>wheee!!!</marquee>
	`, 'test.svelte');

	assert.equal(warnings.map(w => w.code), ['a11y-hidden', 'a11y-distracting-elements']);
	assert.equal(handled.map(w => w.code), ['a11y-hidden']);
});

test('handles filenames that happen to contain ".svelte"', async () => {
	sander.rimrafSync('test/filename-test/dist');
	sander.mkdirSync('test/filename-test/dist');

	try {
		const bundle = await rollup({
			input: 'test/filename-test/src/foo.svelte.dev/main.js',
			plugins: [
				{
					async resolveId(id) {
						if (/A\.svelte/.test(id)) {
							await new Promise(f => setTimeout(f, 50));
						}
					}
				},
				plugin({
					emitCss: true
				}),
				{
					transform(code, id) {
						if (/\.css$/.test(id)) {
							this.emitFile({
								type: 'asset',
								name: 'bundle.css',
								source: code,
							});
							return '';
						}
					}
				}
			],
			external: ['svelte/internal']
		});

		await bundle.write({
			format: 'iife',
			file: 'test/filename-test/dist/bundle.js',
			globals: { 'svelte/internal': 'svelte' },
			assetFileNames: '[name].[ext]',
			sourcemap: true,
		});
	} catch (err) {
		console.log(err);
		throw err;
	}

	assert.is(
		fs.readFileSync('test/filename-test/dist/bundle.css', 'utf8'),
		'h1.svelte-bt9zrl{color:red}'
	);
});

test('ignores ".html" extension by default', async () => {
	sander.rimrafSync('test/node_modules/widget/dist');
	sander.mkdirSync('test/node_modules/widget/dist');

	try {
		const bundle = await rollup({
			input: 'test/node_modules/widget/index.js',
			external: ['svelte/internal'],
			plugins: [plugin()]
		});

		await bundle.write({
			format: 'iife',
			file: 'test/node_modules/widget/dist/bundle.js',
			globals: { 'svelte/internal': 'svelte' },
			assetFileNames: '[name].[ext]',
			sourcemap: true,
		});

		assert.unreachable('should have thrown PARSE_ERROR');
	} catch (err) {
		assert.is(err.code, 'PARSE_ERROR');
		assert.match(err.message, 'Note that you need plugins to import files that are not JavaScript');
		assert.match(err.loc.file, /widget[\\\/]+src[\\\/]+Widget.html$/);
	}
});

test('allows ".html" extension if configured', async () => {
	sander.rimrafSync('test/node_modules/widget/dist');
	sander.mkdirSync('test/node_modules/widget/dist');

	try {
		const bundle = await rollup({
			input: 'test/node_modules/widget/index.js',
			external: ['svelte/internal'],
			plugins: [
				plugin({
					extensions: ['.html']
				})
			]
		});

		await bundle.write({
			format: 'iife',
			file: 'test/node_modules/widget/dist/bundle.js',
			globals: { 'svelte/internal': 'svelte' },
			assetFileNames: '[name].[ext]',
			sourcemap: true,
		});
	} catch (err) {
		console.log(err);
		throw err;
	}

	assert.ok(fs.existsSync('test/node_modules/widget/dist/bundle.js'));
	assert.ok(fs.existsSync('test/node_modules/widget/dist/bundle.js.map'));
});

test.run();<|MERGE_RESOLUTION|>--- conflicted
+++ resolved
@@ -8,75 +8,40 @@
 
 const plugin = require('..');
 
-<<<<<<< HEAD
 test('resolves using pkg.svelte', async () => {
-	const { resolveId } = plugin();
+	const p = plugin();
 	assert.is(
-		await resolveId('widget', path.resolve('test/foo/main.js')),
-=======
-test('resolves using pkg.svelte', () => {
+		await p.resolveId('widget', path.resolve('test/foo/main.js')),
+		path.resolve('test/node_modules/widget/src/Widget.svelte')
+	);
+});
+
+test('ignores built-in modules', async () => {
+	const p = plugin();
+	assert.ok(
+		await p.resolveId('path', path.resolve('test/foo/main.js')) == null
+	);
+});
+
+test('ignores esm modules that do not export package.json', async () => {
+	const p = plugin();
+	assert.ok(
+		await p.resolveId('esm-no-pkg-export', path.resolve('test/foo/main.js')) == null
+	);
+});
+
+test('resolves esm module that exports package.json', async () => {
 	const p = plugin();
 	assert.is(
-		p.resolveId('widget', path.resolve('test/foo/main.js')),
->>>>>>> 12ca37b9
-		path.resolve('test/node_modules/widget/src/Widget.svelte')
-	);
-});
-
-<<<<<<< HEAD
-test('ignores built-in modules', async () => {
-	const { resolveId } = plugin();
+		await p.resolveId('esm-component', path.resolve('test/foo/main.js')),
+		path.resolve('test/node_modules/esm-component/src/Component.svelte')
+	);
+});
+
+test('ignores virtual modules', async () => {
+	const p = plugin();
 	assert.ok(
-		await resolveId('path', path.resolve('test/foo/main.js')) == null
-	);
-});
-
-test('ignores esm modules that do not export package.json', async () => {
-	const { resolveId } = plugin();
-	assert.ok(
-		await resolveId('esm-no-pkg-export', path.resolve('test/foo/main.js')) == null
-	);
-});
-
-test('resolves esm module that exports package.json', async () => {
-	const { resolveId } = plugin();
-	assert.is(
-		await resolveId('esm-component', path.resolve('test/foo/main.js')),
-=======
-test('ignores built-in modules', () => {
-	const p = plugin();
-	assert.ok(
-		p.resolveId('path', path.resolve('test/foo/main.js')) == null
-	);
-});
-
-test('ignores esm modules that do not export package.json', () => {
-	const p = plugin();
-	assert.ok(
-		p.resolveId('esm-no-pkg-export', path.resolve('test/foo/main.js')) == null
-	);
-});
-
-test('resolves esm module that exports package.json', () => {
-	const p = plugin();
-	assert.is(
-		p.resolveId('esm-component', path.resolve('test/foo/main.js')),
->>>>>>> 12ca37b9
-		path.resolve('test/node_modules/esm-component/src/Component.svelte')
-	);
-});
-
-<<<<<<< HEAD
-test('ignores virtual modules', async () => {
-	const { resolveId } = plugin();
-	assert.ok(
-		await resolveId('path', path.resolve('\0some-plugin-generated-module')) == null
-=======
-test('ignores virtual modules', () => {
-	const p = plugin();
-	assert.ok(
-		p.resolveId('path', path.resolve('\0some-plugin-generated-module')) == null
->>>>>>> 12ca37b9
+		await p.resolveId('path', path.resolve('\0some-plugin-generated-module')) == null
 	);
 });
 
@@ -210,11 +175,7 @@
 
 	assert.ok(transformed.code.indexOf('import "path\\\\t\'o\\\\Input.css";') !== -1);
 
-<<<<<<< HEAD
-	const css = load('path\\t\'o\\Input.css');
-=======
-	const css = p.load(`path\\t'o\\Input.css`);
->>>>>>> 12ca37b9
+	const css = p.load('path\\t\'o\\Input.css');
 
 	const smc = await new SourceMapConsumer(css.map);
 
